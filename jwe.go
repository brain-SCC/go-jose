/*-
 * Copyright 2014 Square Inc.
 *
 * Licensed under the Apache License, Version 2.0 (the "License");
 * you may not use this file except in compliance with the License.
 * You may obtain a copy of the License at
 *
 *     http://www.apache.org/licenses/LICENSE-2.0
 *
 * Unless required by applicable law or agreed to in writing, software
 * distributed under the License is distributed on an "AS IS" BASIS,
 * WITHOUT WARRANTIES OR CONDITIONS OF ANY KIND, either express or implied.
 * See the License for the specific language governing permissions and
 * limitations under the License.
 */

package jose

import (
	"encoding/base64"
	"errors"
	"fmt"
	"strings"

	"github.com/go-jose/go-jose/v3/json"
)

// rawJSONWebEncryption represents a raw JWE JSON object. Used for parsing/serializing.
type rawJSONWebEncryption struct {
	Protected    *byteBuffer        `json:"protected,omitempty"`
	Unprotected  *rawHeader         `json:"unprotected,omitempty"`
	Header       *rawHeader         `json:"header,omitempty"`
	Recipients   []rawRecipientInfo `json:"recipients,omitempty"`
	Aad          *byteBuffer        `json:"aad,omitempty"`
	EncryptedKey *byteBuffer        `json:"encrypted_key,omitempty"`
	Iv           *byteBuffer        `json:"iv,omitempty"`
	Ciphertext   *byteBuffer        `json:"ciphertext,omitempty"`
	Tag          *byteBuffer        `json:"tag,omitempty"`
}

// rawRecipientInfo represents a raw JWE Per-Recipient header JSON object. Used for parsing/serializing.
type rawRecipientInfo struct {
	Header       *rawHeader `json:"header,omitempty"`
	EncryptedKey string     `json:"encrypted_key,omitempty"`
}

// JSONWebEncryption represents an encrypted JWE object after parsing.
type JSONWebEncryption struct {
	Header                   Header
	protected, unprotected   *rawHeader
	recipients               []recipientInfo
	aad, iv, ciphertext, tag []byte
	original                 *rawJSONWebEncryption
}

// recipientInfo represents a raw JWE Per-Recipient header JSON object after parsing.
type recipientInfo struct {
	header       *rawHeader
	encryptedKey []byte
}

// GetAuthData retrieves the (optional) authenticated data attached to the object.
func (obj JSONWebEncryption) GetAuthData() []byte {
	if obj.aad != nil {
		out := make([]byte, len(obj.aad))
		copy(out, obj.aad)
		return out
	}

	return nil
}

// Get the merged header values
func (obj JSONWebEncryption) mergedHeaders(recipient *recipientInfo) rawHeader {
	out := rawHeader{}
	out.merge(obj.protected)
	out.merge(obj.unprotected)

	if recipient != nil {
		out.merge(recipient.header)
	}

	return out
}

// Get the additional authenticated data from a JWE object.
func (obj JSONWebEncryption) computeAuthData() []byte {
	var protected string

	switch {
	case obj.original != nil && obj.original.Protected != nil:
		protected = obj.original.Protected.base64()
	case obj.protected != nil:
		protected = base64.RawURLEncoding.EncodeToString(mustSerializeJSON((obj.protected)))
	default:
		protected = ""
	}

	output := []byte(protected)
	if obj.aad != nil {
		output = append(output, '.')
		output = append(output, []byte(base64.RawURLEncoding.EncodeToString(obj.aad))...)
	}

	return output
}

<<<<<<< HEAD
func containsKeyAlgorithm(needle KeyAlgorithm, haystack []KeyAlgorithm) bool {
=======
func containsKeyAlgorithm(haystack []KeyAlgorithm, needle KeyAlgorithm) bool {
>>>>>>> 0aaeebbe
	for _, algorithm := range haystack {
		if algorithm == needle {
			return true
		}
	}
	return false
}

<<<<<<< HEAD
func containsContentEncryption(needle ContentEncryption, haystack []ContentEncryption) bool {
=======
func containsContentEncryption(haystack []ContentEncryption, needle ContentEncryption) bool {
>>>>>>> 0aaeebbe
	for _, algorithm := range haystack {
		if algorithm == needle {
			return true
		}
	}
	return false
}

// ParseEncrypted parses an encrypted message in compact or JWE JSON Serialization format.
//
// The keyAlgorithms and contentEncryption parameters are used to validate the "alg" and "enc"
// header parameters respectively. They must be nonempty, and each "alg" or "enc" header in
// parsed data must contain a value that is present in the corresponding parameter. That
// includes the protected and unprotected headers as well as all recipients. To accept
// multiple algorithms, pass a slice of all the algorithms you want to accept.
func ParseEncrypted(input string,
<<<<<<< HEAD
	keyEncryptionAlgorithms []KeyAlgorithm,
=======
	keyAlgorithms []KeyAlgorithm,
>>>>>>> 0aaeebbe
	contentEncryption []ContentEncryption,
) (*JSONWebEncryption, error) {
	if len(keyAlgorithms) == 0 {
		return nil, errors.New("go-jose/go-jose: no key algorithms provided")
	}
	if len(contentEncryption) == 0 {
		return nil, errors.New("go-jose/go-jose: no content encryption algorithms provided")
	}

	input = stripWhitespace(input)
	if strings.HasPrefix(input, "{") {
		return parseEncryptedFull(input, keyAlgorithms, contentEncryption)
	}

	return parseEncryptedCompact(input, keyAlgorithms, contentEncryption)
}

// parseEncryptedFull parses a message in compact format.
func parseEncryptedFull(
	input string,
	keyAlgorithms []KeyAlgorithm,
	contentEncryption []ContentEncryption,
) (*JSONWebEncryption, error) {
	var parsed rawJSONWebEncryption
	err := json.Unmarshal([]byte(input), &parsed)
	if err != nil {
		return nil, err
	}

	return parsed.sanitized(keyAlgorithms, contentEncryption)
}

// sanitized produces a cleaned-up JWE object from the raw JSON.
func (parsed *rawJSONWebEncryption) sanitized(
	keyAlgorithms []KeyAlgorithm,
	contentEncryption []ContentEncryption,
) (*JSONWebEncryption, error) {
	obj := &JSONWebEncryption{
		original:    parsed,
		unprotected: parsed.Unprotected,
	}

	// Check that there is not a nonce in the unprotected headers
	if parsed.Unprotected != nil {
		if nonce := parsed.Unprotected.getNonce(); nonce != "" {
			return nil, ErrUnprotectedNonce
		}
	}
	if parsed.Header != nil {
		if nonce := parsed.Header.getNonce(); nonce != "" {
			return nil, ErrUnprotectedNonce
		}
	}

	if parsed.Protected != nil && len(parsed.Protected.bytes()) > 0 {
		err := json.Unmarshal(parsed.Protected.bytes(), &obj.protected)
		if err != nil {
			return nil, fmt.Errorf("go-jose/go-jose: invalid protected header: %s, %s", err, parsed.Protected.base64())
		}
	}

	// Note: this must be called _after_ we parse the protected header,
	// otherwise fields from the protected header will not get picked up.
	var err error
	mergedHeaders := obj.mergedHeaders(nil)
	obj.Header, err = mergedHeaders.sanitized()
	if err != nil {
		return nil, fmt.Errorf("go-jose/go-jose: cannot sanitize merged headers: %v (%v)", err, mergedHeaders)
	}

	if len(parsed.Recipients) == 0 {
		obj.recipients = []recipientInfo{
			{
				header:       parsed.Header,
				encryptedKey: parsed.EncryptedKey.bytes(),
			},
		}
	} else {
		obj.recipients = make([]recipientInfo, len(parsed.Recipients))
		for r := range parsed.Recipients {
			encryptedKey, err := base64URLDecode(parsed.Recipients[r].EncryptedKey)
			if err != nil {
				return nil, err
			}

			// Check that there is not a nonce in the unprotected header
			if parsed.Recipients[r].Header != nil && parsed.Recipients[r].Header.getNonce() != "" {
				return nil, ErrUnprotectedNonce
			}

			obj.recipients[r].header = parsed.Recipients[r].Header
			obj.recipients[r].encryptedKey = encryptedKey
		}
	}

	for _, recipient := range obj.recipients {
		headers := obj.mergedHeaders(&recipient)
		alg := headers.getAlgorithm()
		enc := headers.getEncryption()
<<<<<<< HEAD
		if !containsKeyAlgorithm(alg, keyAlgorithms) {
			return nil, fmt.Errorf("go-jose/go-jose: unexpected key algorithm %q; expected %q", alg, keyAlgorithms)
		}
		if !containsContentEncryption(enc, contentEncryption) {
			return nil, fmt.Errorf("go-jose/go-jose: unexpected content encryption algorithm %q; expected %q", enc, contentEncryption)
		}
	}

	if obj.protected != nil {
		alg := obj.protected.getAlgorithm()
		if alg != "" && !containsKeyAlgorithm(alg, keyAlgorithms) {
			return nil, fmt.Errorf("go-jose/go-jose: unexpected key algorithm %q; expected %q", alg, keyAlgorithms)
		}
	}
	if obj.unprotected != nil {
		enc := obj.unprotected.getEncryption()
		if enc != "" && !containsContentEncryption(enc, contentEncryption) {
			return nil, fmt.Errorf("go-jose/go-jose: unexpected content encryption algorithm %q; expected %q", enc, contentEncryption)
=======
		if alg == "" || enc == "" {
			return nil, fmt.Errorf("go-jose/go-jose: message is missing alg/enc headers")
>>>>>>> 0aaeebbe
		}
		if !containsKeyAlgorithm(keyAlgorithms, alg) {
			return nil, fmt.Errorf("go-jose/go-jose: unexpected key algorithm %q; expected %q", obj.protected.getAlgorithm(), keyAlgorithms)
		}
		if !containsContentEncryption(contentEncryption, enc) {
			return nil, fmt.Errorf("go-jose/go-jose: unexpected content encryption algorithm %q; expected %q", obj.protected.getEncryption(), contentEncryption)
		}
	}

	if obj.protected != nil {
		alg := obj.protected.getAlgorithm()
		if alg != "" && !containsKeyAlgorithm(keyAlgorithms, alg) {
			return nil, fmt.Errorf("go-jose/go-jose: unexpected key algorithm %q; expected %q", obj.protected.getAlgorithm(), keyAlgorithms)
		}
	}
	if obj.unprotected != nil {
		enc := obj.unprotected.getEncryption()
		if enc != "" && !containsContentEncryption(contentEncryption, enc) {
			return nil, fmt.Errorf("go-jose/go-jose: unexpected content encryption algorithm %q; expected %q", obj.protected.getAlgorithm(), contentEncryption)
		}
	}

	obj.iv = parsed.Iv.bytes()
	obj.ciphertext = parsed.Ciphertext.bytes()
	obj.tag = parsed.Tag.bytes()
	obj.aad = parsed.Aad.bytes()

	return obj, nil
}

// parseEncryptedCompact parses a message in compact format.
func parseEncryptedCompact(
	input string,
	keyAlgorithms []KeyAlgorithm,
	contentEncryption []ContentEncryption,
) (*JSONWebEncryption, error) {
	parts := strings.Split(input, ".")
	if len(parts) != 5 {
		return nil, fmt.Errorf("go-jose/go-jose: compact JWE format must have five parts")
	}

	rawProtected, err := base64URLDecode(parts[0])
	if err != nil {
		return nil, err
	}

	encryptedKey, err := base64URLDecode(parts[1])
	if err != nil {
		return nil, err
	}

	iv, err := base64URLDecode(parts[2])
	if err != nil {
		return nil, err
	}

	ciphertext, err := base64URLDecode(parts[3])
	if err != nil {
		return nil, err
	}

	tag, err := base64URLDecode(parts[4])
	if err != nil {
		return nil, err
	}

	raw := &rawJSONWebEncryption{
		Protected:    newBuffer(rawProtected),
		EncryptedKey: newBuffer(encryptedKey),
		Iv:           newBuffer(iv),
		Ciphertext:   newBuffer(ciphertext),
		Tag:          newBuffer(tag),
	}

	return raw.sanitized(keyAlgorithms, contentEncryption)
}

// CompactSerialize serializes an object using the compact serialization format.
func (obj JSONWebEncryption) CompactSerialize() (string, error) {
	if len(obj.recipients) != 1 || obj.unprotected != nil ||
		obj.protected == nil || obj.recipients[0].header != nil {
		return "", ErrNotSupported
	}

	serializedProtected := mustSerializeJSON(obj.protected)

	return fmt.Sprintf(
		"%s.%s.%s.%s.%s",
		base64.RawURLEncoding.EncodeToString(serializedProtected),
		base64.RawURLEncoding.EncodeToString(obj.recipients[0].encryptedKey),
		base64.RawURLEncoding.EncodeToString(obj.iv),
		base64.RawURLEncoding.EncodeToString(obj.ciphertext),
		base64.RawURLEncoding.EncodeToString(obj.tag)), nil
}

// FullSerialize serializes an object using the full JSON serialization format.
func (obj JSONWebEncryption) FullSerialize() string {
	raw := rawJSONWebEncryption{
		Unprotected:  obj.unprotected,
		Iv:           newBuffer(obj.iv),
		Ciphertext:   newBuffer(obj.ciphertext),
		EncryptedKey: newBuffer(obj.recipients[0].encryptedKey),
		Tag:          newBuffer(obj.tag),
		Aad:          newBuffer(obj.aad),
		Recipients:   []rawRecipientInfo{},
	}

	if len(obj.recipients) > 1 {
		for _, recipient := range obj.recipients {
			info := rawRecipientInfo{
				Header:       recipient.header,
				EncryptedKey: base64.RawURLEncoding.EncodeToString(recipient.encryptedKey),
			}
			raw.Recipients = append(raw.Recipients, info)
		}
	} else {
		// Use flattened serialization
		raw.Header = obj.recipients[0].header
		raw.EncryptedKey = newBuffer(obj.recipients[0].encryptedKey)
	}

	if obj.protected != nil {
		raw.Protected = newBuffer(mustSerializeJSON(obj.protected))
	}

	return string(mustSerializeJSON(raw))
}<|MERGE_RESOLUTION|>--- conflicted
+++ resolved
@@ -105,11 +105,7 @@
 	return output
 }
 
-<<<<<<< HEAD
-func containsKeyAlgorithm(needle KeyAlgorithm, haystack []KeyAlgorithm) bool {
-=======
 func containsKeyAlgorithm(haystack []KeyAlgorithm, needle KeyAlgorithm) bool {
->>>>>>> 0aaeebbe
 	for _, algorithm := range haystack {
 		if algorithm == needle {
 			return true
@@ -118,11 +114,7 @@
 	return false
 }
 
-<<<<<<< HEAD
-func containsContentEncryption(needle ContentEncryption, haystack []ContentEncryption) bool {
-=======
 func containsContentEncryption(haystack []ContentEncryption, needle ContentEncryption) bool {
->>>>>>> 0aaeebbe
 	for _, algorithm := range haystack {
 		if algorithm == needle {
 			return true
@@ -139,14 +131,10 @@
 // includes the protected and unprotected headers as well as all recipients. To accept
 // multiple algorithms, pass a slice of all the algorithms you want to accept.
 func ParseEncrypted(input string,
-<<<<<<< HEAD
 	keyEncryptionAlgorithms []KeyAlgorithm,
-=======
-	keyAlgorithms []KeyAlgorithm,
->>>>>>> 0aaeebbe
 	contentEncryption []ContentEncryption,
 ) (*JSONWebEncryption, error) {
-	if len(keyAlgorithms) == 0 {
+	if len(keyEncryptionAlgorithms) == 0 {
 		return nil, errors.New("go-jose/go-jose: no key algorithms provided")
 	}
 	if len(contentEncryption) == 0 {
@@ -155,10 +143,10 @@
 
 	input = stripWhitespace(input)
 	if strings.HasPrefix(input, "{") {
-		return parseEncryptedFull(input, keyAlgorithms, contentEncryption)
-	}
-
-	return parseEncryptedCompact(input, keyAlgorithms, contentEncryption)
+		return parseEncryptedFull(input, keyEncryptionAlgorithms, contentEncryption)
+	}
+
+	return parseEncryptedCompact(input, keyEncryptionAlgorithms, contentEncryption)
 }
 
 // parseEncryptedFull parses a message in compact format.
@@ -239,52 +227,30 @@
 		}
 	}
 
-	for _, recipient := range obj.recipients {
+	for i, recipient := range obj.recipients {
 		headers := obj.mergedHeaders(&recipient)
-		alg := headers.getAlgorithm()
-		enc := headers.getEncryption()
-<<<<<<< HEAD
-		if !containsKeyAlgorithm(alg, keyAlgorithms) {
-			return nil, fmt.Errorf("go-jose/go-jose: unexpected key algorithm %q; expected %q", alg, keyAlgorithms)
-		}
-		if !containsContentEncryption(enc, contentEncryption) {
-			return nil, fmt.Errorf("go-jose/go-jose: unexpected content encryption algorithm %q; expected %q", enc, contentEncryption)
+		if headers.getAlgorithm() == "" {
+			return nil, fmt.Errorf(`missing header "alg"`)
+		}
+		if headers.getEncryption() == "" {
+			return nil, fmt.Errorf(`missing header "enc"`)
+		}
+		err := validateAlgEnc(headers, keyAlgorithms, contentEncryption)
+		if err != nil {
+			return nil, fmt.Errorf("go-jose/go-jose: recipient %d: %s", i, err)
 		}
 	}
 
 	if obj.protected != nil {
-		alg := obj.protected.getAlgorithm()
-		if alg != "" && !containsKeyAlgorithm(alg, keyAlgorithms) {
-			return nil, fmt.Errorf("go-jose/go-jose: unexpected key algorithm %q; expected %q", alg, keyAlgorithms)
+		err := validateAlgEnc(*obj.protected, keyAlgorithms, contentEncryption)
+		if err != nil {
+			return nil, fmt.Errorf("go-jose/go-jose: protected header: %s", err)
 		}
 	}
 	if obj.unprotected != nil {
-		enc := obj.unprotected.getEncryption()
-		if enc != "" && !containsContentEncryption(enc, contentEncryption) {
-			return nil, fmt.Errorf("go-jose/go-jose: unexpected content encryption algorithm %q; expected %q", enc, contentEncryption)
-=======
-		if alg == "" || enc == "" {
-			return nil, fmt.Errorf("go-jose/go-jose: message is missing alg/enc headers")
->>>>>>> 0aaeebbe
-		}
-		if !containsKeyAlgorithm(keyAlgorithms, alg) {
-			return nil, fmt.Errorf("go-jose/go-jose: unexpected key algorithm %q; expected %q", obj.protected.getAlgorithm(), keyAlgorithms)
-		}
-		if !containsContentEncryption(contentEncryption, enc) {
-			return nil, fmt.Errorf("go-jose/go-jose: unexpected content encryption algorithm %q; expected %q", obj.protected.getEncryption(), contentEncryption)
-		}
-	}
-
-	if obj.protected != nil {
-		alg := obj.protected.getAlgorithm()
-		if alg != "" && !containsKeyAlgorithm(keyAlgorithms, alg) {
-			return nil, fmt.Errorf("go-jose/go-jose: unexpected key algorithm %q; expected %q", obj.protected.getAlgorithm(), keyAlgorithms)
-		}
-	}
-	if obj.unprotected != nil {
-		enc := obj.unprotected.getEncryption()
-		if enc != "" && !containsContentEncryption(contentEncryption, enc) {
-			return nil, fmt.Errorf("go-jose/go-jose: unexpected content encryption algorithm %q; expected %q", obj.protected.getAlgorithm(), contentEncryption)
+		err := validateAlgEnc(*obj.unprotected, keyAlgorithms, contentEncryption)
+		if err != nil {
+			return nil, fmt.Errorf("go-jose/go-jose: protected header: %s", err)
 		}
 	}
 
@@ -294,6 +260,18 @@
 	obj.aad = parsed.Aad.bytes()
 
 	return obj, nil
+}
+
+func validateAlgEnc(headers rawHeader, keyAlgorithms []KeyAlgorithm, contentEncryption []ContentEncryption) error {
+	alg := headers.getAlgorithm()
+	enc := headers.getEncryption()
+	if alg != "" && !containsKeyAlgorithm(keyAlgorithms, alg) {
+		return fmt.Errorf("unexpected key algorithm %q; expected %q", alg, keyAlgorithms)
+	}
+	if alg != "" && !containsContentEncryption(contentEncryption, enc) {
+		return fmt.Errorf("unexpected content encryption algorithm %q; expected %q", enc, contentEncryption)
+	}
+	return nil
 }
 
 // parseEncryptedCompact parses a message in compact format.
